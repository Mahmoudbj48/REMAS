--- conflicted
+++ resolved
@@ -1,214 +1,210 @@
-# REMAS - Real Estate Multi-Agent System
-
-An autonomous multi-agent system for intelligent real estate matching and scheduling, demonstrating collaborative AI agents working together to solve complex real-world problems.
-
-## 🎬 Quick Demo
-
-<<<<<<< HEAD
-![REMAS Demo](docs/demo.gif)
-=======
-[▶️ Watch Demo](docs/demo.mp4)
->>>>>>> 9e85b54c
-_Watch REMAS in action: Natural language input → Multi-agent reasoning → Autonomous scheduling_
-
-1. **As a Renter**: Describe your ideal apartment in natural language
-2. **As an Owner**: Get AI-powered candidate recommendations
-3. **As a Realtor**: Access automated scheduling and analytics tools
-
-_Demo shows actual system responses with live data_
-
-## 🌟 Why REMAS?
-
-### Unique Advantages
-
-- **🤖 Fully Autonomous**: Agents make intelligent decisions without human intervention
-- **🧠 Continuous Learning**: System improves from every interaction and feedback
-- **⚖️ Built-in Fairness**: Prevents discrimination and ensures equal opportunities
-- **💬 Natural Language**: No forms - just describe what you want conversationally
-
-## 💡 Real-World Use Cases
-
-### Scenario 1: The Busy Professional
-
-**Challenge**: Sarah works 60-hour weeks and can't spend time browsing listings  
-**REMAS Solution**: "I need a quiet 1-bedroom near downtown with gym access under $2000"  
-**Result**: System autonomously finds 5 perfect matches and schedules 3 showings for her weekend
-
-### Scenario 2: The Frustrated Owner
-
-**Challenge**: Mark's property has been listed for 3 months with no qualified interest  
-**REMAS Solution**: Audit agent identifies pricing issue, learning agent suggests improvements  
-**Result**: Adjusted recommendations lead to 4 showings and a lease within 2 weeks
-
-### Scenario 3: The Overwhelmed Realtor
-
-**Challenge**: Managing 50+ properties and 200+ potential renters manually  
-**REMAS Solution**: Automated scheduling agent makes intelligent decisions, handles communications  
-**Result**: time savings, improved client satisfaction, data-driven insights
-
-## 🎯 System Features
-
-### For Renters
-
-- **Natural Language Input**: Describe preferences in conversational language
-- **Intelligent Matching**: Receive personalized property recommendations
-- **Smart Filtering**: System understands context and priorities
-
-### For Property Owners
-
-- **Property Description Processing**: Convert property details into searchable formats
-- **Candidate Matching**: Find qualified renters based on compatibility
-- **Market Insights**: Understand property positioning and appeal
-
-### For Realtors
-
-- **Automated Scheduling**: AI-driven showing decision management
-- **Performance Analytics**: Comprehensive system audits and insights
-- **Feedback Integration**: Continuous system improvement through feedback
-- **Fairness Monitoring**: Ensure equitable treatment for all users
-
-## 🤖 Multi-Agent Architecture
-
-REMAS showcases autonomous agents that collaborate to provide comprehensive real estate services:
-
-### Core Agents
-
-**🏠 User Parser Agent** (`agents/user_parser_agent.py`)
-
-- Processes natural language renter preferences
-- Extracts structured data from user descriptions
-- Handles preference disambiguation and validation
-
-**🏢 Owner Parser Agent** (`agents/owner_parser_agent.py`)
-
-- Interprets property descriptions and listing details
-- Converts unstructured property information into searchable formats
-- Standardizes property attributes and features
-
-**🔍 Matching Agent** (`agents/matching_agent.py`)
-
-- Performs intelligent property-renter matching using vector similarity
-- Generates compatibility scores and recommendations
-- Provides summarized matching insights for both parties
-
-**📅 Manage Showings Agent** (`agents/manage_showings_agent.py`)
-
-- Makes autonomous decisions about property showing scheduling
-- Balances multiple factors: match quality, candidate availability, fairness
-- Generates automated email notifications for all parties
-
-**🔍 Audit Starved Agent** (`agents/audit_starved_agent.py`)
-
-- Monitors system fairness and identifies underserved users/owners
-- Provides intelligent recommendations for improving match opportunities
-- Generates actionable insights for system optimization
-
-**🎯 Apply Learning Agent** (`agents/apply_learning_agent.py`)
-
-- Processes feedback to extract property-specific insights
-- Continuously learns from realtor feedback and showing outcomes
-- Enhances future decision-making with accumulated knowledge
-
-## 🔧 Technical Architecture
-
-### Vector Similarity Matching
-
-- Uses cosine similarity for semantic property-renter matching
-- Embedding-based approach captures nuanced preferences
-- Scalable vector database for real-time searches
-
-### Agent Communication
-
-- Agents share data through structured interfaces
-- Asynchronous processing for optimal performance
-- Event-driven architecture for responsive system behavior
-
-### Data Management
-
-- Qdrant vector database for similarity searches
-- Structured data storage for profiles and preferences
-- JSON-based configuration and insights storage
-
-## 📊 System Outputs
-
-### Automated Reports
-
-- Daily showing decisions with detailed reasoning
-- Starvation audits identifying improvement opportunities
-- Performance metrics and system health indicators
-
-### Email Automation
-
-- Personalized notifications for owners and renters
-- Context-aware messaging based on match quality
-- Professional communication templates
-
-### Learning Insights
-
-- Property-specific improvement recommendations
-- System-wide optimization suggestions
-- Continuous feedback loop for agent enhancement
-
-## 📁 Project Structure
-
-```
-REMAS/
-├── agents/                 # Multi-agent system components
-│   ├── user_parser_agent.py
-│   ├── owner_parser_agent.py
-│   ├── matching_agent.py
-│   ├── manage_showings_agent.py
-│   ├── audit_starved_agent.py
-│   └── apply_learning_agent.py
-├── feedback/               # Learning and feedback system
-├── utils/                  # Shared utilities and database connections
-├── config/                 # System configuration
-├── data/                   # Data storage and insights
-├── logs/                   # System logs and outputs
-└── app.py                  # Streamlit web interface
-```
-
-## 🚀 Getting Started
-
-### Prerequisites
-
-- Python 3.8+
-- Required dependencies (install via pip)
-- Vector database (Qdrant) access
-- OpenAI API key for LLM agents
-
-### Installation
-
-1. Clone the repository:
-
-```bash
-git clone [repository-url]
-cd REMAS
-```
-
-2. Install dependencies:
-
-```bash
-pip install -r requirements.txt
-```
-
-3. Configure environment variables:
-
-```bash
-# Add your API keys and database configurations
-cp .env.example .env
-# Edit .env with your credentials
-```
-
-### Running the System
-
-Start the Streamlit web interface:
-
-```bash
-python -m streamlit run app.py
-```
-
-The application will open in your browser at `http://localhost:8501`
-
-## 📄 License
-
+# REMAS - Real Estate Multi-Agent System
+
+An autonomous multi-agent system for intelligent real estate matching and scheduling, demonstrating collaborative AI agents working together to solve complex real-world problems.
+
+## 🎬 Quick Demo
+
+![REMAS Demo](docs/demo.gif)
+
+_Watch REMAS in action: Natural language input → Multi-agent reasoning → Autonomous scheduling_
+
+1. **As a Renter**: Describe your ideal apartment in natural language
+2. **As an Owner**: Get AI-powered candidate recommendations
+3. **As a Realtor**: Access automated scheduling and analytics tools
+
+_Demo shows actual system responses with live data_
+
+## 🌟 Why REMAS?
+
+### Unique Advantages
+
+- **🤖 Fully Autonomous**: Agents make intelligent decisions without human intervention
+- **🧠 Continuous Learning**: System improves from every interaction and feedback
+- **⚖️ Built-in Fairness**: Prevents discrimination and ensures equal opportunities
+- **💬 Natural Language**: No forms - just describe what you want conversationally
+
+## 💡 Real-World Use Cases
+
+### Scenario 1: The Busy Professional
+
+**Challenge**: Sarah works 60-hour weeks and can't spend time browsing listings  
+**REMAS Solution**: "I need a quiet 1-bedroom near downtown with gym access under $2000"  
+**Result**: System autonomously finds 5 perfect matches and schedules 3 showings for her weekend
+
+### Scenario 2: The Frustrated Owner
+
+**Challenge**: Mark's property has been listed for 3 months with no qualified interest  
+**REMAS Solution**: Audit agent identifies pricing issue, learning agent suggests improvements  
+**Result**: Adjusted recommendations lead to 4 showings and a lease within 2 weeks
+
+### Scenario 3: The Overwhelmed Realtor
+
+**Challenge**: Managing 50+ properties and 200+ potential renters manually  
+**REMAS Solution**: Automated scheduling agent makes intelligent decisions, handles communications  
+**Result**: time savings, improved client satisfaction, data-driven insights
+
+## 🎯 System Features
+
+### For Renters
+
+- **Natural Language Input**: Describe preferences in conversational language
+- **Intelligent Matching**: Receive personalized property recommendations
+- **Smart Filtering**: System understands context and priorities
+
+### For Property Owners
+
+- **Property Description Processing**: Convert property details into searchable formats
+- **Candidate Matching**: Find qualified renters based on compatibility
+- **Market Insights**: Understand property positioning and appeal
+
+### For Realtors
+
+- **Automated Scheduling**: AI-driven showing decision management
+- **Performance Analytics**: Comprehensive system audits and insights
+- **Feedback Integration**: Continuous system improvement through feedback
+- **Fairness Monitoring**: Ensure equitable treatment for all users
+
+## 🤖 Multi-Agent Architecture
+
+REMAS showcases autonomous agents that collaborate to provide comprehensive real estate services:
+
+### Core Agents
+
+**🏠 User Parser Agent** (`agents/user_parser_agent.py`)
+
+- Processes natural language renter preferences
+- Extracts structured data from user descriptions
+- Handles preference disambiguation and validation
+
+**🏢 Owner Parser Agent** (`agents/owner_parser_agent.py`)
+
+- Interprets property descriptions and listing details
+- Converts unstructured property information into searchable formats
+- Standardizes property attributes and features
+
+**🔍 Matching Agent** (`agents/matching_agent.py`)
+
+- Performs intelligent property-renter matching using vector similarity
+- Generates compatibility scores and recommendations
+- Provides summarized matching insights for both parties
+
+**📅 Manage Showings Agent** (`agents/manage_showings_agent.py`)
+
+- Makes autonomous decisions about property showing scheduling
+- Balances multiple factors: match quality, candidate availability, fairness
+- Generates automated email notifications for all parties
+
+**🔍 Audit Starved Agent** (`agents/audit_starved_agent.py`)
+
+- Monitors system fairness and identifies underserved users/owners
+- Provides intelligent recommendations for improving match opportunities
+- Generates actionable insights for system optimization
+
+**🎯 Apply Learning Agent** (`agents/apply_learning_agent.py`)
+
+- Processes feedback to extract property-specific insights
+- Continuously learns from realtor feedback and showing outcomes
+- Enhances future decision-making with accumulated knowledge
+
+## 🔧 Technical Architecture
+
+### Vector Similarity Matching
+
+- Uses cosine similarity for semantic property-renter matching
+- Embedding-based approach captures nuanced preferences
+- Scalable vector database for real-time searches
+
+### Agent Communication
+
+- Agents share data through structured interfaces
+- Asynchronous processing for optimal performance
+- Event-driven architecture for responsive system behavior
+
+### Data Management
+
+- Qdrant vector database for similarity searches
+- Structured data storage for profiles and preferences
+- JSON-based configuration and insights storage
+
+## 📊 System Outputs
+
+### Automated Reports
+
+- Daily showing decisions with detailed reasoning
+- Starvation audits identifying improvement opportunities
+- Performance metrics and system health indicators
+
+### Email Automation
+
+- Personalized notifications for owners and renters
+- Context-aware messaging based on match quality
+- Professional communication templates
+
+### Learning Insights
+
+- Property-specific improvement recommendations
+- System-wide optimization suggestions
+- Continuous feedback loop for agent enhancement
+
+## 📁 Project Structure
+
+```
+REMAS/
+├── agents/                 # Multi-agent system components
+│   ├── user_parser_agent.py
+│   ├── owner_parser_agent.py
+│   ├── matching_agent.py
+│   ├── manage_showings_agent.py
+│   ├── audit_starved_agent.py
+│   └── apply_learning_agent.py
+├── feedback/               # Learning and feedback system
+├── utils/                  # Shared utilities and database connections
+├── config/                 # System configuration
+├── data/                   # Data storage and insights
+├── logs/                   # System logs and outputs
+└── app.py                  # Streamlit web interface
+```
+
+## 🚀 Getting Started
+
+### Prerequisites
+
+- Python 3.8+
+- Required dependencies (install via pip)
+- Vector database (Qdrant) access
+- OpenAI API key for LLM agents
+
+### Installation
+
+1. Clone the repository:
+
+```bash
+git clone [repository-url]
+cd REMAS
+```
+
+2. Install dependencies:
+
+```bash
+pip install -r requirements.txt
+```
+
+3. Configure environment variables:
+
+```bash
+# Add your API keys and database configurations
+cp .env.example .env
+# Edit .env with your credentials
+```
+
+### Running the System
+
+Start the Streamlit web interface:
+
+```bash
+python -m streamlit run app.py
+```
+
+The application will open in your browser at `http://localhost:8501`
+
+## 📄 License